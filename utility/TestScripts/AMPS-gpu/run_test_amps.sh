--- conflicted
+++ resolved
@@ -95,10 +95,6 @@
 #./Config.pl -f-link-option=-lmpi_cxx
 
 ./Config.pl -f-link-option=-lstdc++
-<<<<<<< HEAD
-./Config.pl -cpplib-rm=-lmpi_cxx
-=======
->>>>>>> 5f83a85e
 #./Config.pl -compiler-option=-g
 
 utility/TestScripts/MultiThreadLocalTestExecution.pl -nthreads=10 
@@ -156,7 +152,6 @@
 ./Config.pl -f-link-option=-lcudart:-L/usr/local/cuda-11.1/lib64
 
 utility/TestScripts/MultiThreadLocalTestExecution.pl -nthreads=10
-<<<<<<< HEAD
 
 #execute test with CUDA - at this point that is the only test that will be executed with CUDA. More tests will be added in the Table
 module load mpi
@@ -167,18 +162,6 @@
 cd ..
 make test_fast-wave_check >>& test_amps.log
 
-=======
-
-#execute test with CUDA - at this point that is the only test that will be executed with CUDA. More tests will be added in the Table
-module load mpi
-make test_fast-wave_compile -j >>& test_amps.log 
-make test_fast-wave_rundir  >>& test_amps.log
-cd run_test_fast-wave
-mpirun -np 1 ./amps >>& test_amps.log
-cd ..
-make test_fast-wave_check >>& test_amps.log
-
->>>>>>> 5f83a85e
 ######################## Install Intel ######################################################### 
 cd $WorkDir/Tmp_AMPS_test/Intel/AMPS                                       
 echo AMPS was checked out on $CheckoutTime > test_amps.log
@@ -201,10 +184,5 @@
 cp AMPS/utility/TestScripts/AMPS-gpu/scheduler.cpp .
 g++ ./scheduler.cpp -g -o scheduler -lpthread
 #./scheduler -threads 10  -path /home/vtenishe/Tmp_AMPS_test -intel -gcc -pgi -nvcc > runlog 
-<<<<<<< HEAD
-
-
-=======
->>>>>>> 5f83a85e
 ./scheduler -threads 10  -path /home/vtenishe/Tmp_AMPS_test -gcc  -nvcc > runlog
 
