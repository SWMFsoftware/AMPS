--- conflicted
+++ resolved
@@ -1,8 +1,5 @@
 #!/bin/csh
-<<<<<<< HEAD
-=======
 module load mpi
->>>>>>> 5f83a85e
 
 set WorkDir = $HOME
 source $WorkDir/module/gnu 
