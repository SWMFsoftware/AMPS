--- conflicted
+++ resolved
@@ -231,204 +231,8 @@
   default:
     res=PIC::Mover::Boris(ptr,dtTotal,startNode);
   }
-<<<<<<< HEAD
-
-  if ((Sampling::SphericalShells::SamplingMode==true)&&(res==_PARTICLE_MOTION_FINISHED_)) {
-    //trajectory integration was successfully completed
-    double r0,r1;
-
-    PIC::ParticleBuffer::GetX(xFinal,ptr);
-    r0=sqrt(xInit[0]*xInit[0]+xInit[1]*xInit[1]+xInit[2]*xInit[2]);
-    r1=sqrt(xFinal[0]*xFinal[0]+xFinal[1]*xFinal[1]+xFinal[2]*xFinal[2]);
-
-    //search for a shell that was intersected by the trajectory segment
-    for (iShell=0;iShell<Sampling::SphericalShells::nSphericalShells;iShell++) if ((r0-Sampling::SphericalShells::SampleSphereRadii[iShell])*(r1-Sampling::SphericalShells::SampleSphereRadii[iShell])<=0.0) {
-      //the trajectory segment has intersected a sampling shell
-      //get the point of intersection
-      double l[3],t=-1.0,a=0.0,b=0.0,c=0.0,d4,t1,t2;
-      int idim;
-
-      for (idim=0;idim<3;idim++) {
-        a+=pow(xFinal[idim]-xInit[idim],2);
-        b+=xInit[idim]*(xFinal[idim]-xInit[idim]);
-        c+=pow(xInit[idim],2);
-      }
-
-      c-=pow(Sampling::SphericalShells::SampleSphereRadii[iShell],2);
-      d4=sqrt(b*b-a*c);
-
-      if ((isfinite(d4)==true)&&(a!=0.0)) {
-        //the determinent is real
-        t1=(-b+d4)/a;
-        t2=(-b-d4)/a;
-
-        if ((0.0<t1)&&(t1<1.0)) t=t1;
-        if ((0.0<t2)&&(t2<1.0)) if ((t<0.0)||(t2<t)) t=t2;
-
-        if (t>0.0) {
-          //the point of intersection is found. Sample flux and rigidity at that location
-          double xIntersection[3];
-          long int iSurfaceElementNumber,iZenithElement,iAzimuthalElement;
-
-          for (idim=0;idim<3;idim++) xIntersection[idim]=xInit[idim]+t*(xFinal[idim]-xInit[idim]);
-
-          Sampling::SphericalShells::SamplingSphericlaShell[iShell].GetSurfaceElementProjectionIndex(xIntersection,iZenithElement,iAzimuthalElement);
-          iSurfaceElementNumber=Sampling::SphericalShells::SamplingSphericlaShell[iShell].GetLocalSurfaceElementNumber(iZenithElement,iAzimuthalElement);
-
-          //increment sampling counters
-          double ParticleWeight,Rigidity;
-          int spec;
-
-
-          spec=PIC::ParticleBuffer::GetI(ptr);
-          ParticleWeight=startNode->block->GetLocalParticleWeight(spec)*PIC::ParticleBuffer::GetIndividualStatWeightCorrection(ptr);
-
-
-          #if _COMPILATION_MODE_ == _COMPILATION_MODE__HYBRID_
-          double *t;
-          t=&Sampling::SphericalShells::SamplingSphericlaShell[iShell].Flux[spec][iSurfaceElementNumber];
-
-          #pragma omp atomic
-          *t+=ParticleWeight;
-          #else
-          Sampling::SphericalShells::SamplingSphericlaShell[iShell].Flux[spec][iSurfaceElementNumber]+=ParticleWeight;
-          #endif
-
-          //Fluence Sampling Energy level
-          int iEnergyLevel=-1;
-          double Energy,Speed,v[3];
-
-          PIC::ParticleBuffer::GetV(v,ptr);
-          Speed=Vector3D::Length(v);
-          Energy=Relativistic::Speed2E(Speed,PIC::MolecularData::GetMass(spec));
-
-          if ((Sampling::SphericalShells::minSampledEnergy<Energy)&&(Energy<Sampling::SphericalShells::maxSampledEnergy)) {
-            iEnergyLevel=(int)(log10(Energy/Sampling::SphericalShells::minSampledEnergy)/Sampling::SphericalShells::dLogEnergy);
-
-            if ((iEnergyLevel<0)||(iEnergyLevel>=Sampling::SphericalShells::nSampledLevels)) iEnergyLevel=-1;
-          }
-          else iEnergyLevel=-1;
-
-          if (r0>Sampling::SphericalShells::SampleSphereRadii[iShell]) {
-            //the particle moves toward hte Earth
-            #if _COMPILATION_MODE_ == _COMPILATION_MODE__HYBRID_
-            t=&Sampling::SphericalShells::SamplingSphericlaShell[iShell].ParticleFluxDown[spec][iSurfaceElementNumber];
-
-            #pragma omp atomic
-            *t+=ParticleWeight;
-
-            if (iEnergyLevel!=-1) {
-              t=&Sampling::SphericalShells::SamplingSphericlaShell[iShell].ParticleFluencyDown[spec][iSurfaceElementNumber][iEnergyLevel];
-
-              #pragma omp atomic
-              *t+=ParticleWeight;
-
-              //Sampling::SamplingSphericlaShell[iShell].ParticleFluencyDown[spec][iSurfaceElementNumber][iEnergyLevel]+=ParticleWeight;
-            }
-
-
-            #else //_COMPILATION_MODE__HYBRID_
-            Sampling::SphericalShells::SamplingSphericlaShell[iShell].ParticleFluxDown[spec][iSurfaceElementNumber]+=ParticleWeight;
-            if (iEnergyLevel!=-1) Sampling::SphericalShells::SamplingSphericlaShell[iShell].ParticleFluencyDown[spec][iSurfaceElementNumber][iEnergyLevel]+=ParticleWeight;
-            #endif //_COMPILATION_MODE__HYBRID_
-
-          }
-          else {
-            //the particle moves outward the Earth
-            #if _COMPILATION_MODE_ == _COMPILATION_MODE__HYBRID_
-            t=&Sampling::SphericalShells::SamplingSphericlaShell[iShell].ParticleFluxUp[spec][iSurfaceElementNumber];
-
-            #pragma omp atomic
-            *t+=ParticleWeight;
-
-            if (iEnergyLevel!=-1) {
-              t=&Sampling::SphericalShells::SamplingSphericlaShell[iShell].ParticleFluencyUp[spec][iSurfaceElementNumber][iEnergyLevel];
-
-              #pragma omp atomic
-              *t+=ParticleWeight;
-
-              //Sampling::SamplingSphericlaShell[i].ParticleFluencyUp[spec][iSurfaceElementNumber][iEnergyLevel]+=ParticleWeight;
-            }
-
-            #else //_COMPILATION_MODE__HYBRID_
-            Sampling::SphericalShells::SamplingSphericlaShell[iShell].ParticleFluxUp[spec][iSurfaceElementNumber]+=ParticleWeight;
-            if (iEnergyLevel!=-1) Sampling::SphericalShells::SamplingSphericlaShell[iShell].ParticleFluencyUp[spec][iSurfaceElementNumber][iEnergyLevel]+=ParticleWeight;
-            #endif //_COMPILATION_MODE__HYBRID_
-          }
-
-          //sampling of the speed of the particle
-          if (r0>Sampling::SphericalShells::SampleSphereRadii[iShell]) {
-            //the particle moves toward the Earth
-            #if _COMPILATION_MODE_ == _COMPILATION_MODE__HYBRID_
-            double *t,c;
-
-            t=&Sampling::SphericalShells::SamplingSphericlaShell[iShell].VelocitySampleDown[spec][iSurfaceElementNumber].SampledParticleWeight;
-
-            #pragma omp atomic
-            *t+=ParticleWeight;
-
-            t=&Sampling::SphericalShells::SamplingSphericlaShell[iShell].VelocitySampleDown[spec][iSurfaceElementNumber].SampledParticleSpeed;
-            c=Speed*ParticleWeight;
-
-            #pragma omp atomic
-            *t+=c;
-
-            #else //_COMPILATION_MODE__HYBRID_
-            Sampling::SphericalShells::SamplingSphericlaShell[iShell].VelocitySampleDown[spec][iSurfaceElementNumber].SampledParticleWeight+=ParticleWeight;
-            Sampling::SphericalShells::SamplingSphericlaShell[iShell].VelocitySampleDown[spec][iSurfaceElementNumber].SampledParticleSpeed+=Speed*ParticleWeight;
-            #endif //_COMPILATION_MODE__HYBRID_
-          }
-          else {
-            //the particle moves outward of the Earth
-            #if _COMPILATION_MODE_ == _COMPILATION_MODE__HYBRID_
-            double *t,c;
-
-            t=&Sampling::SphericalShells::SamplingSphericlaShell[iShell].VelocitySampleUp[spec][iSurfaceElementNumber].SampledParticleWeight;
-
-            #pragma omp atomic
-            *t+=ParticleWeight;
-
-            t=&Sampling::SphericalShells::SamplingSphericlaShell[iShell].VelocitySampleUp[spec][iSurfaceElementNumber].SampledParticleSpeed;
-            c=Speed*ParticleWeight;
-
-            #pragma omp atomic
-            *t+=c;
-
-            #else //_COMPILATION_MODE__HYBRID_
-            Sampling::SphericalShells::SamplingSphericlaShell[iShell].VelocitySampleUp[spec][iSurfaceElementNumber].SampledParticleWeight+=ParticleWeight;
-            Sampling::SphericalShells::SamplingSphericlaShell[iShell].VelocitySampleUp[spec][iSurfaceElementNumber].SampledParticleSpeed+=Speed*ParticleWeight;
-            #endif //_COMPILATION_MODE__HYBRID_
-          }
-
-          //calculate particle rigidity
-          double ElectricCharge;
-
-          ElectricCharge=fabs(PIC::MolecularData::GetElectricCharge(spec));
-
-          if (ElectricCharge>0.0) {
-            Rigidity=Relativistic::Speed2Momentum(Speed,PIC::MolecularData::GetMass(spec))/PIC::MolecularData::GetElectricCharge(spec);
-
-            #if _COMPILATION_MODE_ == _COMPILATION_MODE__HYBRID_
-            #pragma omp critical
-            #endif
-            {
-              if ((Sampling::SphericalShells::SamplingSphericlaShell[iShell].minRigidity[spec][iSurfaceElementNumber]<0.0) || (Rigidity<Sampling::SphericalShells::SamplingSphericlaShell[iShell].minRigidity[spec][iSurfaceElementNumber])) {
-                Sampling::SphericalShells::SamplingSphericlaShell[iShell].minRigidity[spec][iSurfaceElementNumber]=Rigidity;
-              }
-            }
-
-          }
-        }
-      }
-
-    }
-  }
-
-return res;
-=======
  
   return res;
->>>>>>> 5f83a85e
 }
 
 
