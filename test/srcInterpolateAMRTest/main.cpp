--- conflicted
+++ resolved
@@ -166,44 +166,38 @@
         for (int icell=0; icell<CenterBasedStencil.Length; icell++) {
           xcell=CenterBasedStencil.cell[icell]->GetX();
 
-<<<<<<< HEAD
+          #ifdef _TEST_INTERPOLATION_SWMF_ 
+          fix_coords(xcell);
+          #endif 
+
+          for (i=0; i<3; i++) x1CenterBased[i]+=xcell[i]*CenterBasedStencil.Weight[icell];
+        }
+
+        for (diff=0.0,i=0;i<3;i++) diff+=pow((x1CenterBased[i]-x0[i])/(0.5*(x1CenterBased[i]+x0[i])),2);
+
+        diff=pow(diff,0.5);
+
+        if (diff>0.001) {
+          foutCenterBased << "iCase="   << iCase << " iPoint=" << iPoint  << " x=" << x0[0] << " " << x0[1] << " " << x0[2] << " diff=" << diff << "\nStencil:\n";
+
+          for (int icell=0; icell<CenterBasedStencil.Length; icell++) {
+            xcell = CenterBasedStencil.cell[icell]->GetX();
+
+            #ifdef _TEST_INTERPOLATION_SWMF_ 
+            fix_coords(xcell);
+            #endif
+
+            foutCenterBased << "Cell " << icell << ": " << xcell[0] << " " << xcell[1] << " " << xcell[2] << " Weight=" << CenterBasedStencil.Weight[icell] << endl;
+          }
+        }
+
+        //check the corner-based interpolation procedure
+        for (int iCorner=0; iCorner<CornerBasedStencil.Length; iCorner++) {
+          xcell=CornerBasedStencil.cell[iCorner]->GetX();
+
           #ifdef _TEST_INTERPOLATION_SWMF_
           fix_coords(xcell);
           #endif
-=======
-          #ifdef _TEST_INTERPOLATION_SWMF_ 
-          fix_coords(xcell);
-          #endif 
->>>>>>> 5f83a85e
-
-          for (i=0; i<3; i++) x1CenterBased[i]+=xcell[i]*CenterBasedStencil.Weight[icell];
-        }
-
-        for (diff=0.0,i=0;i<3;i++) diff+=pow((x1CenterBased[i]-x0[i])/(0.5*(x1CenterBased[i]+x0[i])),2);
-
-        diff=pow(diff,0.5);
-
-        if (diff>0.001) {
-          foutCenterBased << "iCase="   << iCase << " iPoint=" << iPoint  << " x=" << x0[0] << " " << x0[1] << " " << x0[2] << " diff=" << diff << "\nStencil:\n";
-
-          for (int icell=0; icell<CenterBasedStencil.Length; icell++) {
-            xcell = CenterBasedStencil.cell[icell]->GetX();
-
-            #ifdef _TEST_INTERPOLATION_SWMF_ 
-            fix_coords(xcell);
-            #endif
-
-            foutCenterBased << "Cell " << icell << ": " << xcell[0] << " " << xcell[1] << " " << xcell[2] << " Weight=" << CenterBasedStencil.Weight[icell] << endl;
-          }
-        }
-
-        //check the corner-based interpolation procedure
-        for (int iCorner=0; iCorner<CornerBasedStencil.Length; iCorner++) {
-          xcell=CornerBasedStencil.cell[iCorner]->GetX();
-
-          #ifdef _TEST_INTERPOLATION_SWMF_
-          fix_coords(xcell);
-          #endif
 
           for (i=0; i<3; i++) x1CornerBased[i]+=xcell[i]*CornerBasedStencil.Weight[iCorner];
         }
@@ -218,15 +212,9 @@
           for (int iCorner=0; iCorner<CornerBasedStencil.Length; iCorner++) {
             xcell = CornerBasedStencil.cell[iCorner]->GetX();
 
-<<<<<<< HEAD
-            #ifdef _TEST_INTERPOLATION_SWMF_ 
-            fix_coords(xcell);
-            #endif 
-=======
             #ifdef _TEST_INTERPOLATION_SWMF_
             fix_coords(xcell);
             #endif
->>>>>>> 5f83a85e
 
             foutCornerBased << "Cell " << iCorner << ": " << xcell[0] << " " << xcell[1] << " " << xcell[2] << " Weight=" << CornerBasedStencil.Weight[iCorner] << endl;
           }
