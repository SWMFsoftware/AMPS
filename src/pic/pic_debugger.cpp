/*
 * pic_debugger.cpp
 *
 *  Created on: Feb 19, 2014
 *      Author: vtenishe
 */
//$Id$
//contains functions used for debugging AMPS

#include "pic.h"


//Save particle data into a debugger data stream
void PIC::Debugger::SaveParticleDataIntoDebuggerDataStream(void* data,int length,int nline,const char* fname) {
  char msg[_MAX_STRING_LENGTH_PIC_];

  sprintf(msg,"%s, line %i",fname,nline);
  PIC::Debugger::SaveParticleDataIntoDebuggerDataStream(data,length,msg);
}


void PIC::Debugger::SaveParticleDataIntoDebuggerDataStream(void* data,int length,const char* msg) {

  struct cStreamBuffer {
    int CollCounter;
    unsigned long CheckSum;
    char CallPoint[200];
  };

  const int CheckSumBufferLength=500;
  static cStreamBuffer StreamBuffer[CheckSumBufferLength];

  static int BufferPointer=0;
  static int CallCounter=0;
  static CRC32 CheckSum;

  //create a new copy of the dbuffer stream file at the first call of this function
  if (CallCounter==0) {
    FILE *fout;
    char fn[200];

    sprintf(fn,"DebuggerStream.thread=%i.dbg",PIC::ThisThread);
    fout=fopen(fn,"w");
    fclose(fout);
  }

  //increment the call counter
  CallCounter++;

  //update the check sum
  CheckSum.add((char*)data,length);

  //save the checksum in the buffer
  StreamBuffer[BufferPointer].CollCounter=CallCounter;
  StreamBuffer[BufferPointer].CheckSum=CheckSum.checksum();
  sprintf(StreamBuffer[BufferPointer].CallPoint,"%s",msg);
  BufferPointer++;

  if (BufferPointer>=CheckSumBufferLength) {
    //save the accumulated checksums into a file
    FILE *fout;
    char fn[200];

    sprintf(fn,"DebuggerStream.thread=%i.dbg",PIC::ThisThread);
    fout=fopen(fn,"a");

    for (int i=0;i<BufferPointer;i++) fprintf(fout,"%i: 0x%lx\t%s\n",StreamBuffer[i].CollCounter,StreamBuffer[i].CheckSum,StreamBuffer[i].CallPoint);

    BufferPointer=0;
    fclose(fout);
  }
}


//InfiniteLoop==false ==> no problem found; InfiniteLoop==true => the actual number of particles does not consider the that in teh particle buffer
bool PIC::Debugger::InfiniteLoop(cTreeNodeAMR<PIC::Mesh::cDataBlockAMR>  *startNode) {
  int nDownNode,i,j,k;
  bool res=false;
  long int ptr;
  static long int nAllCountedParticles=0;

  if (startNode==NULL) startNode=PIC::Mesh::mesh->rootTree;
  if (startNode==PIC::Mesh::mesh->rootTree) nAllCountedParticles=0;


  for (nDownNode=0;nDownNode<(1<<DIM);nDownNode++) if (startNode->downNode[nDownNode]!=NULL) InfiniteLoop(startNode->downNode[nDownNode]);

  if (startNode->block!=NULL) {
    //the block is allocated; check the particle lists associated with the block
    int nTotalThreads_OpenMP=1,thread_OpenMP;

#if _COMPILATION_MODE_ == _COMPILATION_MODE__HYBRID_
    nTotalThreads_OpenMP=omp_get_thread_num();
#endif


    for (thread_OpenMP=0;thread_OpenMP<nTotalThreads_OpenMP;thread_OpenMP++) for (i=0;i<_BLOCK_CELLS_X_;i++) for (j=0;j<_BLOCK_CELLS_Y_;j++) for (k=0;k<_BLOCK_CELLS_Z_;k++) {

#if _COMPILATION_MODE_ == _COMPILATION_MODE__MPI_
      ptr=startNode->block->FirstCellParticleTable[i+_BLOCK_CELLS_X_*(j+_BLOCK_CELLS_Y_*k)];
#elif _COMPILATION_MODE_ == _COMPILATION_MODE__HYBRID_
      ptr=startNode->block->GetTempParticleMovingListMultiThreadTable(thread_OpenMP,i,j,k)->first;
#else
#error The option is unknown
#endif

      while (ptr!=-1) {
        ptr=PIC::ParticleBuffer::GetNext(ptr);

        if (++nAllCountedParticles>PIC::ParticleBuffer::NAllPart) {
          FindDoubleReferencedParticle();

          exit(__LINE__,__FILE__,"The counted particle number exeeds the number of particles stored in the particle buffer");
        }
      }
    }
  }

  if (startNode==PIC::Mesh::mesh->rootTree) {
    //collect the information from all processors;
    int Flag,FlagTable[PIC::nTotalThreads];

    Flag=(nAllCountedParticles==PIC::ParticleBuffer::NAllPart) ? true : false;
    MPI_Gather(FlagTable,1,MPI_INT,&Flag,1,MPI_INT,0,MPI_GLOBAL_COMMUNICATOR);

    if (PIC::ThisThread==0) {
      for (int thread=0;thread<PIC::nTotalThreads;thread++) if (FlagTable[thread]==false) {
        printf("$PREFIX: the actual number of particles does not coniside with that in the particle buffer (Thread=%i,line=%i,file=%s)\n",thread,__LINE__,__FILE__);
        res=true;
      }
    }

    MPI_Bcast(&Flag,1,MPI_INT,0,MPI_GLOBAL_COMMUNICATOR);
    nAllCountedParticles=0;
  }

  return res;
}



void PIC::Debugger::FindDoubleReferencedParticle(cTreeNodeAMR<PIC::Mesh::cDataBlockAMR>  *startNode) {
  int nDownNode,i,j,k;
  long int ptr,ptrNext;
  static long int nAllCountedParticles=0;

  static char* ParticleAllocationTable=NULL;
  static long int* ptrPrevTable=NULL;

  if (startNode==NULL) startNode=PIC::Mesh::mesh->rootTree;

  //create table of allocated/not-allocated flag table
  if (startNode==PIC::Mesh::mesh->rootTree) {
    long int cnt=0;

    nAllCountedParticles=0;
    ParticleAllocationTable=new char [PIC::ParticleBuffer::MaxNPart];
    ptrPrevTable=new long int [PIC::ParticleBuffer::MaxNPart];

    //the definition of the bits of ParticleAllocationTable[]
    //ParticleAllocationTable[] & 1: == 0 --> particle is not allocated; == 1 --> the particle is allocated
    //ParticleAllocationTable[] & 2: == 0 --> the particle is not lonked yet; == 2 --> the particle is already linked

    for (ptr=0;ptr<PIC::ParticleBuffer::MaxNPart;ptr++) ptrPrevTable[ptr]=-1,ParticleAllocationTable[ptr]=1; //particle is allocated

    if (PIC::ParticleBuffer::FirstPBufferParticle!=-1) ParticleAllocationTable[PIC::ParticleBuffer::FirstPBufferParticle]=2; //particle is links and not allocated

    for (cnt=0,ptr=PIC::ParticleBuffer::FirstPBufferParticle;ptr!=-1;ptr=ptrNext) {
      ptrNext=PIC::ParticleBuffer::GetNext(ptr);

      if (ptrNext!=-1) {
        if ((ParticleAllocationTable[ptrNext]&2)==2) {
          printf("Error: have found double-referenced particle in the list of un-allocated particles\n%ld --> %ld\n%ld --> %ld\n",ptr,ptrNext,ptrPrevTable[ptrNext],ptrNext);

          exit(__LINE__,__FILE__,"Error: an un-allocated particle is double-referenced");
        }
        else ParticleAllocationTable[ptrNext]=2,ptrPrevTable[ptrNext]=ptr;
      }

      if (++cnt>PIC::ParticleBuffer::MaxNPart) {
        exit(__LINE__,__FILE__,"The counted particle number exeeds the number of particles stored in the particle buffer");
      }

      ptr=ptrNext;
    }
  }

  //check the particle lists
  for (nDownNode=0;nDownNode<(1<<DIM);nDownNode++) if (startNode->downNode[nDownNode]!=NULL) FindDoubleReferencedParticle(startNode->downNode[nDownNode]);

  if (startNode->block!=NULL) {
    //the block is allocated; check the particle lists associated with the block

    int nTotalThreads_OpenMP=1,thread_OpenMP;

  #if _COMPILATION_MODE_ == _COMPILATION_MODE__HYBRID_
    nTotalThreads_OpenMP=omp_get_thread_num();
  #endif

    for (i=0;i<_BLOCK_CELLS_X_;i++) for (j=0;j<_BLOCK_CELLS_Y_;j++) for (k=0;k<_BLOCK_CELLS_Z_;k++) for (int npass=0;npass<2;npass++)  for (thread_OpenMP=0;thread_OpenMP<((npass==0) ? 1 : nTotalThreads_OpenMP);thread_OpenMP++) {
      if (npass==0) ptr=startNode->block->FirstCellParticleTable[i+_BLOCK_CELLS_X_*(j+_BLOCK_CELLS_Y_*k)];
      else {
#if _COMPILATION_MODE_ == _COMPILATION_MODE__MPI_
        ptr=startNode->block->tempParticleMovingListTable[i+_BLOCK_CELLS_X_*(j+_BLOCK_CELLS_Y_*k)];
#elif _COMPILATION_MODE_ == _COMPILATION_MODE__HYBRID_
        ptr=startNode->block->GetTempParticleMovingListMultiThreadTable(thread_OpenMP,i,j,k)->first;
#endif
      }

//      ptr=(npass==0) ? startNode->block->FirstCellParticleTable[i+_BLOCK_CELLS_X_*(j+_BLOCK_CELLS_Y_*k)] : startNode->block->tempParticleMovingListTable[i+_BLOCK_CELLS_X_*(j+_BLOCK_CELLS_Y_*k)];

      if (ptr!=-1) {
        if ((ParticleAllocationTable[ptr]&1)==0) {
          exit(__LINE__,__FILE__,"Error: un-allocated particles is found in the particle list");
        }

        if ((ParticleAllocationTable[ptr]&2)==2) {
          printf("Error: the first particle in the list is referenced: %ld --> %ld\n%ld --> %ld\n",ptr,ptrNext,ptrPrevTable[ptr],ptr);
          exit(__LINE__,__FILE__,"Error: the first particle in the list is referenced");
        }
        else ParticleAllocationTable[ptr]|=2;

        if (PIC::ParticleBuffer::GetPrev(ptr)>=0) {
          exit(__LINE__,__FILE__,"Error: the first particle in the list has non-negarive value of GetPrev");
        }
      }


      while (ptr!=-1) {
        if ((ParticleAllocationTable[ptr]&1)==0) {
          exit(__LINE__,__FILE__,"Error: un-allocated particles is found in the particle list");
        }

        ptrNext=PIC::ParticleBuffer::GetNext(ptr);

        if (ptrNext!=-1) {
          if ((ParticleAllocationTable[ptrNext]&1)==0) {
            exit(__LINE__,__FILE__,"Error: reference to an un-allocated particles is found in the particle list");
          }

          if ((ParticleAllocationTable[ptrNext]&2)==2) {
            printf("Error: have found double-referenced particle in the list of un-allocated particles\n%ld --> %ld\n%ld --> %ld\n",ptr,ptrNext,ptrPrevTable[ptrNext],ptrNext);
            exit(__LINE__,__FILE__,"Error: have found double-referenced particle in the list");
          }

          if (PIC::ParticleBuffer::GetPrev(ptrNext)!=ptr) {
            exit(__LINE__,__FILE__,"Error: PIC::ParticleBuffer::GetPrev(ptrNext) != ptr");
          }

          ParticleAllocationTable[ptrNext]|=2;
          ptrPrevTable[ptrNext]=ptr;
        }

        ptr=ptrNext;

        if (++nAllCountedParticles>PIC::ParticleBuffer::NAllPart) {
          exit(__LINE__,__FILE__,"The counted particle number exeeds the number of particles stored in the particle buffer");
        }
      }
    }
  }

  if (startNode==PIC::Mesh::mesh->rootTree) {
    for (ptr=0;ptr<PIC::ParticleBuffer::MaxNPart;ptr++) {
      if ((ParticleAllocationTable[ptr]&2)==0) {
        exit(__LINE__,__FILE__,"Error: found particles that is not referenced at all");
      }
    }

    delete [] ParticleAllocationTable;
    delete [] ptrPrevTable;
  }
}


//catch the out of limit value in the sample buffer (check only the base quantaty)
void PIC::Sampling::CatchOutLimitSampledValue() {
#if _PIC_DEBUGGER_MODE_ == _PIC_DEBUGGER_MODE_ON_
#if _PIC_DEBUGGER_MODE__SAMPLING_BUFFER_VALUE_RANGE_CHECK_ == _PIC_DEBUGGER_MODE__VARIABLE_VALUE_RANGE_CHECK_ON_

  cTreeNodeAMR<PIC::Mesh::cDataBlockAMR> *node;
  int s,i,j,k;
  PIC::Mesh::cDataCenterNode *cell;
  PIC::Mesh::cDataBlockAMR *block;
  long int LocalCellNumber;
  char *SamplingBuffer;



  for (node=PIC::Mesh::mesh->ParallelNodesDistributionList[PIC::Mesh::mesh->ThisThread];node!=NULL;node=node->nextNodeThisThread) {
    block=node->block;

    for (k=0;k<_BLOCK_CELLS_Z_;k++) for (j=0;j<_BLOCK_CELLS_Y_;j++)  for (i=0;i<_BLOCK_CELLS_X_;i++) {
      LocalCellNumber=_getCenterNodeLocalNumber(i,j,k);
      cell=block->GetCenterNode(LocalCellNumber);

      SamplingBuffer=cell->GetAssociatedDataBufferPointer()+PIC::Mesh::collectingCellSampleDataPointerOffset;


      for (s=0;s<PIC::nTotalSpecies;s++) {
        if (PIC::Mesh::DatumParticleWeight.is_active()==true) {
          PIC::Debugger::CatchOutLimitValue((s+(double*)(SamplingBuffer+PIC::Mesh::DatumParticleWeight.offset)),1,__LINE__,__FILE__);
        }

        if (PIC::Mesh::DatumParticleNumber.is_active()==true) {
          PIC::Debugger::CatchOutLimitValue((s+(double*)(SamplingBuffer+PIC::Mesh::DatumParticleNumber.offset)),1,__LINE__,__FILE__);
        }

        if (PIC::Mesh::DatumNumberDensity.is_active()==true) {
          PIC::Debugger::CatchOutLimitValue((s+(double*)(SamplingBuffer+PIC::Mesh::DatumNumberDensity.offset)),1,__LINE__,__FILE__);
        }

  
        if (PIC::Mesh::DatumParticleVelocity.is_active()==true) {
          PIC::Debugger::CatchOutLimitValue((3*s+(double*)(SamplingBuffer+PIC::Mesh::DatumParticleVelocity.offset)),DIM,__LINE__,__FILE__);
        }


        if (PIC::Mesh::DatumParticleVelocity2.is_active()==true) {
          PIC::Debugger::CatchOutLimitValue((3*s+(double*)(SamplingBuffer+PIC::Mesh::DatumParticleVelocity2.offset)),DIM,__LINE__,__FILE__);
        }


        if (PIC::Mesh::DatumParticleSpeed.is_active()==true) {
          PIC::Debugger::CatchOutLimitValue((s+(double*)(SamplingBuffer+PIC::Mesh::DatumParticleSpeed.offset)),1,__LINE__,__FILE__);
        }

      }

    }
  }

#endif
#endif
}


//==========================================================================================
//get checksum of the corner and center node associated data
unsigned long int PIC::Debugger::SaveCornerNodeAssociatedDataSignature(long int nline,const char* fnameSource,const char* fnameOutput,cTreeNodeAMR<PIC::Mesh::cDataBlockAMR>  *startNode) {
  return PIC::Debugger::SaveCornerNodeAssociatedDataSignature(0,PIC::Mesh::cDataCornerNode_static_data::totalAssociatedDataLength,nline,fnameSource,fnameOutput,startNode);
}


unsigned long int PIC::Debugger::SaveCornerNodeAssociatedDataSignature(int SampleVectorOffset,int SampleVectorLength,long int nline,const char* fnameSource,const char* fnameOutput,cTreeNodeAMR<PIC::Mesh::cDataBlockAMR>  *startNode) {
  int i,j,k;
  PIC::Mesh::cDataCornerNode *CornerNode;
  PIC::Mesh::cDataBlockAMR *block;

  static int EntryCounter;  //used to ensure the same allocation of the blocks and nodes
  static CRC32 CheckSum,SingleVectorCheckSum;
  static CMPI_channel pipe(1000000);
  static int initflag=false;
  static FILE *fout=NULL;

  //coundate of the fucntion calls
  static int nCallCounter=0;

  if (startNode==NULL) {
    startNode=PIC::Mesh::mesh->rootTree;
    EntryCounter=0;
    CheckSum.clear();

    nCallCounter++;

    if ((fnameOutput!=NULL)&&(PIC::ThisThread==0)) fout=fopen(fnameOutput,"w");

    if (initflag==false) {
      initflag=true;

      if (PIC::ThisThread==0) {
        pipe.openRecvAll();
      }
      else {
        pipe.openSend(0);
      }
    }
  }

  //add the associated node data
  if (startNode->lastBranchFlag()==_BOTTOM_BRANCH_TREE_) {
    EntryCounter++;
    CheckSum.add(EntryCounter);

    if ((startNode->Thread==PIC::ThisThread)||(PIC::ThisThread==0)) {
      block=startNode->block;

      for (k=-_GHOST_CELLS_Z_;k<_BLOCK_CELLS_Z_+_GHOST_CELLS_Z_+1;k++) {
        for (j=-_GHOST_CELLS_Y_;j<_BLOCK_CELLS_Y_+_GHOST_CELLS_Y_+1;j++) {
          for (i=-_GHOST_CELLS_X_;i<_BLOCK_CELLS_X_+_GHOST_CELLS_X_+1;i++) {
            EntryCounter++;
            CheckSum.add(EntryCounter);
            SingleVectorCheckSum.clear();

            if (startNode->Thread==0) {
              //the associated data is located the the root
              if (block!=NULL) if ((CornerNode=block->GetCornerNode(_getCornerNodeLocalNumber(i,j,k)))!=NULL) {
                CheckSum.add(CornerNode->GetAssociatedDataBufferPointer()+SampleVectorOffset,SampleVectorLength);

                if (fnameOutput!=NULL) {
                  SingleVectorCheckSum.add(CornerNode->GetAssociatedDataBufferPointer()+SampleVectorOffset,SampleVectorLength);
                }
              }

              if (fnameOutput!=NULL) {
                fprintf(fout,"node: id=%ld, i=%i, j=%i, k=%i, CheckSum=0x%lx\n",startNode->Temp_ID,i,j,k,SingleVectorCheckSum.checksum());
              }
            }
            else {
              if (PIC::ThisThread==0) {
                MPI_Status status;

                MPI_Send(&CheckSum.crc_accum,1,MPI_UNSIGNED_LONG,startNode->Thread,0,MPI_GLOBAL_COMMUNICATOR);
                MPI_Recv(&CheckSum.crc_accum,1,MPI_UNSIGNED_LONG,startNode->Thread,0,MPI_GLOBAL_COMMUNICATOR,&status);

                if (fnameOutput!=NULL) {
                  MPI_Recv(&SingleVectorCheckSum.crc_accum,1,MPI_UNSIGNED_LONG,startNode->Thread,0,MPI_GLOBAL_COMMUNICATOR,&status);

                  fprintf(fout,"node: id=%ld, i=%i, j=%i, k=%i, CheckSum=0x%lx\n",startNode->Temp_ID,i,j,k,SingleVectorCheckSum.checksum());
                }
              }
              else {
                MPI_Status status;
                MPI_Recv(&CheckSum.crc_accum,1,MPI_UNSIGNED_LONG,0,0,MPI_GLOBAL_COMMUNICATOR,&status);

                if (block!=NULL) if ((CornerNode=block->GetCornerNode(_getCornerNodeLocalNumber(i,j,k)))!=NULL) {
                  CheckSum.add(CornerNode->GetAssociatedDataBufferPointer()+SampleVectorOffset,SampleVectorLength);

                  if (fnameOutput!=NULL) {
                    SingleVectorCheckSum.add(CornerNode->GetAssociatedDataBufferPointer()+SampleVectorOffset,SampleVectorLength);
                  }
                }

                MPI_Send(&CheckSum.crc_accum,1,MPI_UNSIGNED_LONG,0,0,MPI_GLOBAL_COMMUNICATOR);

                if (fnameOutput!=NULL) {
                  MPI_Send(&SingleVectorCheckSum.crc_accum,1,MPI_UNSIGNED_LONG,0,0,MPI_GLOBAL_COMMUNICATOR);
                }

              }
            }

          }

        }
      }
    }
  }
  else {
    //add daugher blocks
    cTreeNodeAMR<PIC::Mesh::cDataBlockAMR>  *downNode;

    for (i=0;i<(1<<DIM);i++) if ((downNode=startNode->downNode[i])!=NULL) SaveCornerNodeAssociatedDataSignature(SampleVectorOffset,SampleVectorLength,nline,fnameSource,fnameOutput,downNode);
  }

  //output the checksum
  if (startNode==PIC::Mesh::mesh->rootTree) {
    pipe.flush();

    if (PIC::ThisThread==0) {
      char msg[500];

      sprintf(msg," line=%ld, file=%s (Call Counter=%i)",nline,fnameSource,nCallCounter);
      CheckSum.PrintChecksumSingleThread(msg);

      if (fnameOutput!=NULL) {
        fclose(fout);
        fout=NULL;
      }
    }
  }

  return CheckSum.checksum();
}

unsigned long int PIC::Debugger::GetCornerNodeAssociatedDataSignature(long int nline,const char* fname,cTreeNodeAMR<PIC::Mesh::cDataBlockAMR>  *startNode) {
  return SaveCornerNodeAssociatedDataSignature(nline,fname,NULL,startNode);
}

unsigned long int PIC::Debugger::GetCenterNodeAssociatedDataSignature(long int nline,const char* fname,cTreeNodeAMR<PIC::Mesh::cDataBlockAMR>  *startNode) {
  return SaveCenterNodeAssociatedDataSignature(nline,fname,NULL,startNode);
}

unsigned long int PIC::Debugger::SaveCenterNodeAssociatedDataSignature(long int nline,const char* fnameSource,const char* fnameOutput,cTreeNodeAMR<PIC::Mesh::cDataBlockAMR>  *startNode) {
  return SaveCenterNodeAssociatedDataSignature(0,PIC::Mesh::cDataCenterNode_static_data::totalAssociatedDataLength,nline,fnameSource,fnameOutput,startNode);
}


unsigned long int PIC::Debugger::SaveCenterNodeAssociatedDataSignature(int SampleVectorOffset, int SampleVectorLength, long int nline,const char* fnameSource,const char* fnameOutput,cTreeNodeAMR<PIC::Mesh::cDataBlockAMR>  *startNode) {
  int i,j,k;
  PIC::Mesh::cDataCenterNode *CenterNode;
  PIC::Mesh::cDataBlockAMR *block;

  static int EntryCounter;  //used to ensure the same allocation of the blocks and nodes
  static CRC32 CheckSum,SingleVectorCheckSum;
  static CMPI_channel pipe(1000000);
  static int initflag=false;
  static FILE *fout=NULL;

  //coundate of the fucntion calls
  static int nCallCounter=0;

  if (startNode==NULL) {
    startNode=PIC::Mesh::mesh->rootTree;
    EntryCounter=0;
    CheckSum.clear();

    if ((fnameOutput!=NULL)&&(PIC::ThisThread==0)) fout=fopen(fnameOutput,"w");

    nCallCounter++;

    if (initflag==false) {
      initflag=true;

      if (PIC::ThisThread==0) {
        pipe.openRecvAll();
      }
      else {
        pipe.openSend(0);
      }
    }
  }

  //add the associated node data
  if (startNode->lastBranchFlag()==_BOTTOM_BRANCH_TREE_) {
    EntryCounter++;
    CheckSum.add(EntryCounter);

    if ((startNode->Thread==PIC::ThisThread)||(PIC::ThisThread==0)) {
      block=startNode->block;

      for (k=-_GHOST_CELLS_Z_;k<_BLOCK_CELLS_Z_+_GHOST_CELLS_Z_;k++) {
        for (j=-_GHOST_CELLS_Y_;j<_BLOCK_CELLS_Y_+_GHOST_CELLS_Y_;j++) {
          for (i=-_GHOST_CELLS_X_;i<_BLOCK_CELLS_X_+_GHOST_CELLS_X_;i++) {
            EntryCounter++;
            CheckSum.add(EntryCounter);
            SingleVectorCheckSum.clear();

            if (startNode->Thread==0) {
              //the associated data is located the the root
              if (block!=NULL) if ((CenterNode=block->GetCenterNode(_getCenterNodeLocalNumber(i,j,k)))!=NULL) {
                CheckSum.add(CenterNode->GetAssociatedDataBufferPointer()+SampleVectorOffset,SampleVectorLength);

                if (fnameOutput!=NULL) {
                  SingleVectorCheckSum.add(CenterNode->GetAssociatedDataBufferPointer()+SampleVectorOffset,SampleVectorLength);
                }
              }

              if (fnameOutput!=NULL) {
                fprintf(fout,"node: id=%ld, i=%i, j=%i, k=%i, CheckSum=0x%lx\n",startNode->Temp_ID,i,j,k,SingleVectorCheckSum.checksum());
              }

            }
            else {
              if (PIC::ThisThread==0) {
                MPI_Status status;

                MPI_Send(&CheckSum.crc_accum,1,MPI_UNSIGNED_LONG,startNode->Thread,0,MPI_GLOBAL_COMMUNICATOR);
                MPI_Recv(&CheckSum.crc_accum,1,MPI_UNSIGNED_LONG,startNode->Thread,0,MPI_GLOBAL_COMMUNICATOR,&status);


                if (fnameOutput!=NULL) {
                  MPI_Recv(&SingleVectorCheckSum.crc_accum,1,MPI_UNSIGNED_LONG,startNode->Thread,0,MPI_GLOBAL_COMMUNICATOR,&status);

                  fprintf(fout,"node: id=%ld, i=%i, j=%i, k=%i, CheckSum=0x%lx\n",startNode->Temp_ID,i,j,k,SingleVectorCheckSum.checksum());
                }
              }
              else {
                MPI_Status status;
                MPI_Recv(&CheckSum.crc_accum,1,MPI_UNSIGNED_LONG,0,0,MPI_GLOBAL_COMMUNICATOR,&status);

                if (block!=NULL) if ((CenterNode=block->GetCenterNode(_getCenterNodeLocalNumber(i,j,k)))!=NULL) {
                  CheckSum.add(CenterNode->GetAssociatedDataBufferPointer()+SampleVectorOffset,SampleVectorLength);

                  if (fnameOutput!=NULL) {
                    SingleVectorCheckSum.add(CenterNode->GetAssociatedDataBufferPointer()+SampleVectorOffset,SampleVectorLength);
                  }
                }

                MPI_Send(&CheckSum.crc_accum,1,MPI_UNSIGNED_LONG,0,0,MPI_GLOBAL_COMMUNICATOR);

                if (fnameOutput!=NULL) {
                  MPI_Send(&SingleVectorCheckSum.crc_accum,1,MPI_UNSIGNED_LONG,0,0,MPI_GLOBAL_COMMUNICATOR);
                }

              }
            }

          }

        }
      }
    }
  }
  else {
    //add daugher blocks
    cTreeNodeAMR<PIC::Mesh::cDataBlockAMR>  *downNode;

    for (i=0;i<(1<<DIM);i++) if ((downNode=startNode->downNode[i])!=NULL) SaveCenterNodeAssociatedDataSignature(SampleVectorOffset,SampleVectorLength,nline,fnameSource,fnameOutput,downNode);
  }

  //output the checksum
  if (startNode==PIC::Mesh::mesh->rootTree) {
    pipe.flush();

    if (PIC::ThisThread==0) {
      char msg[500];

      sprintf(msg," line=%ld, file=%s (Call Counter=%i)",nline,fnameSource,nCallCounter);
      CheckSum.PrintChecksumSingleThread(msg);

      if (fnameOutput!=NULL) {
        fclose(fout);
        fout=NULL;
      }
    }
  }

  return CheckSum.checksum();
}


unsigned long int PIC::Debugger::GetParticlePopulationSignatureAll(long int nline,const char* fname) {
  CRC32 Checksum;
  PIC::ParticleBuffer::byte *ParticleDataPtr,ParticleBuffer[PIC::ParticleBuffer::ParticleDataLength];
  int i,j,k,ptr;

  static int CallCounter=0;

<<<<<<< HEAD
  for (cTreeNodeAMR<PIC::Mesh::cDataBlockAMR>* node=PIC::Mesh::mesh.BranchBottomNodeList;node!=NULL;node=node->nextBranchBottomNode) {
=======
  for (cTreeNodeAMR<PIC::Mesh::cDataBlockAMR>* node=PIC::Mesh::mesh->BranchBottomNodeList;node!=NULL;node=node->nextBranchBottomNode) {
>>>>>>> 5f83a85e
    if (node->block!=NULL) for (k=0;k<_BLOCK_CELLS_Z_;k++) for (j=0;j<_BLOCK_CELLS_Y_;j++) for (i=0;i<_BLOCK_CELLS_X_;i++) {
       ptr=node->block->FirstCellParticleTable[i+_BLOCK_CELLS_X_*(j+_BLOCK_CELLS_Y_*k)];

       while (ptr!=-1) {
<<<<<<< HEAD
         PIC::ParticleBuffer::GetParticleSignature(ptr,&Checksum); 
         ptr=PIC::ParticleBuffer::GetNext(ptr);
       }

   
       #if _COMPILATION_MODE_ == _COMPILATION_MODE__HYBRID_
       PIC::Mesh::cDataBlockAMR::cTempParticleMovingListMultiThreadTable* ThreadTempParticleMovingData=node->block->GetTempParticleMovingListMultiThreadTable(omp_get_thread_num(),i,j,k);
     
       ptr=ThreadTempParticleMovingData->first;
       #else
       ptr=node->block->tempParticleMovingListTable[i+_BLOCK_CELLS_X_*(j+_BLOCK_CELLS_Y_*k)]; 
       #endif

=======
         PIC::ParticleBuffer::GetParticleSignature(ptr,&Checksum);
         ptr=PIC::ParticleBuffer::GetNext(ptr);
       }

       #if _COMPILATION_MODE_ == _COMPILATION_MODE__HYBRID_
       PIC::Mesh::cDataBlockAMR::cTempParticleMovingListMultiThreadTable* ThreadTempParticleMovingData=node->block->GetTempParticleMovingListMultiThreadTable(omp_get_thread_num(),i,j,k);

       ptr=ThreadTempParticleMovingData->first;
       #else
       ptr=node->block->tempParticleMovingListTable[i+_BLOCK_CELLS_X_*(j+_BLOCK_CELLS_Y_*k)];
       #endif


>>>>>>> 5f83a85e
       while (ptr!=-1) {
         PIC::ParticleBuffer::GetParticleSignature(ptr,&Checksum);
         ptr=PIC::ParticleBuffer::GetNext(ptr);
       }
    }
  }

  char msg[500];

  sprintf(msg," line=%ld, file=%s (Call Counter=%i)",nline,fname,CallCounter);
  Checksum.PrintChecksum(msg);

  CallCounter++;

  return Checksum.checksum();
}

//=====================================================================================
//get signature describe the particle population
unsigned long int PIC::Debugger::GetParticlePopulationSignature(long int nline,const char* fname,FILE *fout) {
  CRC32 Checksum;
  PIC::ParticleBuffer::byte *ParticleDataPtr,ParticleBuffer[PIC::ParticleBuffer::ParticleDataLength];
  int i,j,k,ptr;

  static int CallCounter=0;

  //init the particle buffer
  for (i=0;i<PIC::ParticleBuffer::ParticleDataLength;i++) ParticleBuffer[i]=0;

  //loop through all blocks
  for (cTreeNodeAMR<PIC::Mesh::cDataBlockAMR>* node=PIC::Mesh::mesh->BranchBottomNodeList;node!=NULL;node=node->nextBranchBottomNode) {
    if ((node->Thread==PIC::ThisThread)||(PIC::ThisThread==0)) {

      if (node->Thread!=0) {
        //recieve the checksum object
        if (PIC::ThisThread==0) {
          MPI_Send(&Checksum,sizeof(Checksum),MPI_CHAR,node->Thread,0,MPI_GLOBAL_COMMUNICATOR);
        }
        else {
          MPI_Status status;

          MPI_Recv(&Checksum,sizeof(Checksum),MPI_CHAR,0,0,MPI_GLOBAL_COMMUNICATOR,&status);
        }
      }

      if (node->block!=NULL) for (k=0;k<_BLOCK_CELLS_Z_;k++) for (j=0;j<_BLOCK_CELLS_Y_;j++) for (i=0;i<_BLOCK_CELLS_X_;i++) {
        ptr=node->block->FirstCellParticleTable[i+_BLOCK_CELLS_X_*(j+_BLOCK_CELLS_Y_*k)];

        //collect signature
        while (ptr!=-1) {
          //copy the state vector of the particle without 'next' and 'prev'
          ParticleDataPtr=PIC::ParticleBuffer::GetParticleDataPointer(ptr);
          PIC::ParticleBuffer::CloneParticle(ParticleBuffer,ParticleDataPtr);

          //add signature of the particle
          Checksum.add(ParticleBuffer,PIC::ParticleBuffer::ParticleDataLength);
          ptr=PIC::ParticleBuffer::GetNext(ptr);
        }
      }

      //send the checksum object back to the root
      if (node->Thread!=0) {
        //recieve the checksum object
        if (PIC::ThisThread!=0) {
          MPI_Send(&Checksum,sizeof(Checksum),MPI_CHAR,0,0,MPI_GLOBAL_COMMUNICATOR);
        }
        else {
          MPI_Status status;

          MPI_Recv(&Checksum,sizeof(Checksum),MPI_CHAR,node->Thread,0,MPI_GLOBAL_COMMUNICATOR,&status);
        }
      }
    }
  }


  //output the checksum
  if (fout==NULL) { 
    if (PIC::ThisThread==0) {
      char msg[500];

      sprintf(msg," line=%ld, file=%s (Call Counter=%i)",nline,fname,CallCounter);
      Checksum.PrintChecksumSingleThread(msg);
    }
  }
  else {
    char msg[500];

    sprintf(msg," line=%ld, file=%s (Call Counter=%i)",nline,fname,CallCounter);
    Checksum.PrintChecksumSingleThread(fout,msg);
  }

  CallCounter++;
  return Checksum.checksum();
}


unsigned long int PIC::Debugger::GetParticlePopulationStateVectorSignature(int offset,int length,long int nline,const char* fname,FILE* fout) {
  CRC32 Checksum;
  PIC::ParticleBuffer::byte *ParticleDataPtr,ParticleBuffer[PIC::ParticleBuffer::ParticleDataLength];
  int i,j,k,ptr;

  //init the particle buffer
  for (i=0;i<PIC::ParticleBuffer::ParticleDataLength;i++) ParticleBuffer[i]=0;

  const int CommunicationCompleted_SIGNAL=0;
  const int ParticleDataSend_SIGNAL=1;
  const int BockDataStarted_SIGNAL=2;

  auto AddPartcle2Checksum = [&] (CRC32 *Checksum,PIC::ParticleBuffer::byte *ParticleBuffer,cTreeNodeAMR<PIC::Mesh::cDataBlockAMR>* node) {
    int i,j,k;
    long int ptr;
    PIC::ParticleBuffer::byte *ParticleDataPtr;

    if (node->block!=NULL) for (k=0;k<_BLOCK_CELLS_Z_;k++) for (j=0;j<_BLOCK_CELLS_Y_;j++) for (i=0;i<_BLOCK_CELLS_X_;i++) {
      ptr=node->block->FirstCellParticleTable[i+_BLOCK_CELLS_X_*(j+_BLOCK_CELLS_Y_*k)];

      //collect signature
      while (ptr!=-1) {
        //copy the state vector of the particle without 'next' and 'prev'
        ParticleDataPtr=PIC::ParticleBuffer::GetParticleDataPointer(ptr);
        PIC::ParticleBuffer::CloneParticle(ParticleBuffer,ParticleDataPtr);

        //add signature of the particle
        Checksum->add(ParticleBuffer+offset,length);
        ptr=PIC::ParticleBuffer::GetNext(ptr);
      }
    }
  };  

  //loop through all blocks
  cAMRnodeID nodeid;

  if (fout==NULL) {
    for (cTreeNodeAMR<PIC::Mesh::cDataBlockAMR>* node=PIC::Mesh::mesh->BranchBottomNodeList;node!=NULL;node=node->nextBranchBottomNode) {

      if (PIC::ThisThread==0) {
        node->AMRnodeID.Checksum(&Checksum);
      }

      if ((node->Thread==0)&&(PIC::ThisThread==0)) {
        //the block belongs to the root

        AddPartcle2Checksum(&Checksum,ParticleBuffer,node);
      }
      else {
        if (PIC::ThisThread==0) {
          MPI_Send(&Checksum,sizeof(CRC32),MPI_BYTE,node->Thread,0,MPI_GLOBAL_COMMUNICATOR);

          MPI_Status status;
          MPI_Recv(&Checksum,sizeof(CRC32),MPI_BYTE,node->Thread,0,MPI_GLOBAL_COMMUNICATOR,&status);
        }
        else if (PIC::ThisThread==node->Thread) {
          MPI_Status status;
          MPI_Recv(&Checksum,sizeof(CRC32),MPI_BYTE,0,0,MPI_GLOBAL_COMMUNICATOR,&status);

          AddPartcle2Checksum(&Checksum,ParticleBuffer,node);
          MPI_Send(&Checksum,sizeof(CRC32),MPI_BYTE,0,0,MPI_GLOBAL_COMMUNICATOR);
        }
      }

      MPI_Barrier(MPI_GLOBAL_COMMUNICATOR);
    }
  }
  else {
    for (cTreeNodeAMR<PIC::Mesh::cDataBlockAMR>* node=PIC::Mesh::mesh->BranchBottomNodeList;node!=NULL;node=node->nextBranchBottomNode) {

      node->AMRnodeID.Checksum(&Checksum);
      AddPartcle2Checksum(&Checksum,ParticleBuffer,node);
    }
  }

  //output the checksum
  static int CallCounter=0;


  if (fout==NULL) {
    if (PIC::ThisThread==0) {
      char msg[500];

      sprintf(msg," line=%ld, file=%s (Call Counter=%i)",nline,fname,CallCounter);
      Checksum.PrintChecksumSingleThread(msg);
    }
  }
  else {
    char msg[500];

    sprintf(msg," line=%ld, file=%s (Call Counter=%i)",nline,fname,CallCounter);
    Checksum.PrintChecksumSingleThread(fout,msg);
  }

  CallCounter++;
  return Checksum.checksum();
}

unsigned long int PIC::Debugger::GetParticlePopulationLocationSignature(long int nline,const char* fname,FILE* fout) {
  return GetParticlePopulationStateVectorSignature(_PIC_PARTICLE_DATA__POSITION_OFFSET_,DIM*sizeof(double),nline,fname,fout);
}
unsigned long int PIC::Debugger::GetParticlePopulationVelocitySignature(long int nline,const char* fname,FILE* fout) {
  return GetParticlePopulationStateVectorSignature(_PIC_PARTICLE_DATA__VELOCITY_OFFSET_,3*sizeof(double),nline,fname,fout);
}

//=========================================================================================================
//save the map of the domain decomposition
void PIC::Debugger::SaveDomainDecompositionMap(long int nline,const char* fname,int Index) {
  FILE *fout;
  char FullFileName[100];
  int id,i,j,iface,iedge,icorner;
  cTreeNodeAMR<PIC::Mesh::cDataBlockAMR> *neibNode;

  sprintf(FullFileName,"DomainDecompositionMap.thread=%i(line=%ld,file=%s,Index=%i).dat",PIC::ThisThread,nline,fname,Index);
  fout=fopen(FullFileName,"w");

  fprintf(fout,"VARIABLES=\"NodeTempID\", \"Thread\", \"Face Neib\", \"Edge Neib\", \"Corner Neib\"\n");

  for (cTreeNodeAMR<PIC::Mesh::cDataBlockAMR>* node=PIC::Mesh::mesh->BranchBottomNodeList;node!=NULL;node=node->nextBranchBottomNode) {
    fprintf(fout,"node->Temp_ID=%ld, thread=%i\n",node->Temp_ID,node->Thread);

    //face neib
    for (iface=0;iface<6;iface++) for (i=0;i<2;i++) for (j=0;j<2;j++) {
      if ((neibNode=node->GetNeibFace(iface,i,j,PIC::Mesh::mesh))!=NULL) id=neibNode->Temp_ID;
      else id=-1;

      fprintf(fout,"iface=%i,i=%i,j=%i,neib=%i\n",iface,i,j,id);
    }

    //edge neib
    for (iedge=0;iedge<12;iedge++) for (i=0;i<2;i++) {
      if ((neibNode=node->GetNeibEdge(iedge,i,PIC::Mesh::mesh))!=NULL) id=neibNode->Temp_ID;
      else id=-1;

      fprintf(fout,"iedge=%i,i=%i,neib=%i\n",iface,i,id);
    }

    //corner
    for (icorner=0;icorner<8;icorner++) {
      if ((neibNode=node->GetNeibCorner(icorner,PIC::Mesh::mesh))!=NULL) id=neibNode->Temp_ID;
      else id=-1;

      fprintf(fout,"icorner=%i,neib=%i\n",icorner,id);
    }

    //end the line
    fprintf(fout,"\n");
  }

  //close the file
  fclose(fout);
}


//====================================================================================================
//output the debug debug particle data
list<PIC::Debugger::ParticleDebugData::cDebugData> PIC::Debugger::ParticleDebugData::DebugParticleData;

//method for sorting the debug particle list
bool PIC::Debugger::ParticleDebugData::CompareParticleDebugData(const PIC::Debugger::ParticleDebugData::cDebugData& first, const PIC::Debugger::ParticleDebugData::cDebugData& second) {
  return (first.initCheckSum < second.initCheckSum);
}

//accumulate the partilce debug data
void PIC::Debugger::ParticleDebugData::AddParticleDebugData(long int ptr,cTreeNodeAMR<PIC::Mesh::cDataBlockAMR>* node,bool InitChckSumMode) {
  int i,j,k,di,dj,dk;
  double *x;
  cDebugData p;

  //add the particle data
  CRC32 CheckSum;

  if (InitChckSumMode==true) {
    p.initCheckSum=PIC::ParticleBuffer::GetParticleSignature(ptr);

    x=PIC::ParticleBuffer::GetX(ptr);
    PIC::Mesh::mesh->fingCellIndex(x,i,j,k,node,false);

    p.i=i;
    p.j=j;
    p.k=k;
    p.nodeid=node->Temp_ID;
    p.ptr=ptr;
  }
  else {
    //look for the particle
    list<cDebugData>::iterator pp;

    for (pp=DebugParticleData.begin();pp!=DebugParticleData.end();pp++) {
      if (pp->ptr==ptr) {
        //the particle has been found
        pp->finalCheckSum=PIC::ParticleBuffer::GetParticleSignature(ptr);
        return;
      }
    }

    //when come to this point --> the particle has not beed found
    exit(__LINE__,__FILE__,"the particle has not been found");
  }

  //add checksum of the corner and center nodes
  for (dk=0;dk<2;dk++) {
    for (dj=0;dj<2;dj++)  {
      for (di=0;di<2;di++) {
        PIC::Mesh::cDataCornerNode *CornerNode;

        if (node->Thread==PIC::ThisThread) {
          if (node->block!=NULL) {
            CheckSum.clear();

            CornerNode=node->block->GetCornerNode(_getCornerNodeLocalNumber(p.i+di,p.j+dj,p.k+dk));
            CheckSum.add(CornerNode->GetAssociatedDataBufferPointer(),PIC::Mesh::cDataCornerNode_static_data::totalAssociatedDataLength);

            p.CornerNodeChecksum[di][dj][dk]=CheckSum.checksum();
          }
        }
      }
    }
  }


  for (dk=-1;dk<1;dk++) {
    for (dj=-1;dj<1;dj++)  {
      for (di=-1;di<1;di++) {
        PIC::Mesh::cDataCenterNode *CenterNode;

        if (node->Thread==PIC::ThisThread) {
          if (node->block!=NULL) {
            CheckSum.clear();

            CenterNode=node->block->GetCenterNode(_getCenterNodeLocalNumber(p.i+di,p.j+dj,p.k+dk));
            CheckSum.add(CenterNode->GetAssociatedDataBufferPointer(),PIC::Mesh::cDataCenterNode_static_data::totalAssociatedDataLength);

            p.CenterNodeChecksum[1+di][1+dj][1+dk]=CheckSum.checksum();
          }
        }
      }
    }
  }


  //add the particle data to the list
  DebugParticleData.push_front(p);
}

//============================================================================================
//output particle debug data
void PIC::Debugger::ParticleDebugData::OutputParticleDebugData(int nLineSource,const char *fNameSource,int Index) {
  int size;
  cDebugData p;
  list<cDebugData>::iterator pp;

  CMPI_channel pipe;
  pipe.init(1000000);

  if (PIC::ThisThread==0) {
      pipe.openRecvAll();
  }
  else pipe.openSend(0);

  //collect the debug data from all MPI processes
  if (PIC::ThisThread==0) {
    for (int thread=1;thread<PIC::nTotalThreads;thread++) {
      pipe.recv(size,thread);

      for (int i=0;i<size;i++) {
        pipe.recv(p,thread);
        DebugParticleData.push_front(p);
      }
    }


    //sort and output the particle data
    DebugParticleData.sort(CompareParticleDebugData);

    //output the debug data
    FILE *fout;
    char fname[100];
    int di,dj,dk;

    sprintf(fname,"ParticleDebugData(nline=%i,file=%s).Index=%i.dat",nLineSource,fNameSource,Index);
    fout=fopen(fname,"w");

    for (pp=DebugParticleData.begin();pp!=DebugParticleData.end();pp++) {
      fprintf(fout,"particle(init)=0x%lx, particle(final)=0x%lx, nodeid=%i, i=%i, j=%i, k=%i\n",
        pp->initCheckSum,pp->finalCheckSum,pp->nodeid,pp->i,pp->j,pp->k);

      fprintf(fout,"CenterNodeChecksum:\n");

      for (di=0;di<2;di++) for (dj=0;dj<2;dj++) for (dk=0;dk<2;dk++) {
        fprintf(fout,"di=%i, dj=%i, dk=%i, CenterNodeChecksum=0x%lx\n",di-1,dj-1,dk-1,pp->CenterNodeChecksum[di][dj][dk]);
      }


      fprintf(fout,"CornerNodeChecksum:\n");

      for (di=0;di<2;di++) for (dj=0;dj<2;dj++) for (dk=0;dk<2;dk++) {
        fprintf(fout,"di=%i, dj=%i, dk=%i, CornerNodeChecksum=0x%lx\n",di,dj,dk,pp->CornerNodeChecksum[di][dj][dk]);
      }

      fprintf(fout,"\n");
    }

    fclose(fout);
  }
  else {
    size=DebugParticleData.size();
    pipe.send(size);

    for (pp=DebugParticleData.begin();pp!=DebugParticleData.end();pp++) {
      p=*pp;
      pipe.send(p);
    }
  }


   //cloe the pipe
   if (PIC::ThisThread==0) {
     pipe.closeRecvAll();
   }
   else pipe.closeSend();

   //remove the particle debug data list
   DebugParticleData.clear();
}

//========================================================================================================================
//save signatures of the nodes
void PIC::Debugger::SaveNodeSignature(int nline,const char *fname) {
  int i,j,k;
  static FILE *fout=NULL;
  static int ncall=0;

  ncall++;

  if ((fout==NULL)&&(PIC::ThisThread==0))  {
    fout=fopen("SaveNodeSignature.dat","w");
  }

  unsigned long s=PIC::Debugger::GetCornerNodeAssociatedDataSignature(nline,fname);
  unsigned long int p=PIC::Debugger::GetParticlePopulationSignature(nline,fname);

  //'corner' data
  for (cTreeNodeAMR<PIC::Mesh::cDataBlockAMR>* node=PIC::Mesh::mesh->BranchBottomNodeList;node!=NULL;node=node->nextBranchBottomNode) {
    for (k=-_GHOST_CELLS_Z_;k<_BLOCK_CELLS_Z_+_GHOST_CELLS_Z_+1;k++) {
      for (j=-_GHOST_CELLS_Y_;j<_BLOCK_CELLS_Y_+_GHOST_CELLS_Y_+1;j++)  {
        for (i=-_GHOST_CELLS_X_;i<_BLOCK_CELLS_X_+_GHOST_CELLS_X_+1;i++) {
          unsigned long int cs;
          CRC32 CheckSum;
          PIC::Mesh::cDataCornerNode *CornerNode;

          if (node->Thread==PIC::ThisThread) {
            if (node->block!=NULL) {
              CornerNode=node->block->GetCornerNode(_getCornerNodeLocalNumber(i,j,k));
              CheckSum.add(CornerNode->GetAssociatedDataBufferPointer(),PIC::Mesh::cDataCornerNode_static_data::totalAssociatedDataLength);
            }

            cs=CheckSum.checksum();

            if (PIC::ThisThread!=0) {
              //send the checksum to the root
              MPI_Send(&cs,1,MPI_UNSIGNED_LONG,0,0,MPI_GLOBAL_COMMUNICATOR);
            }
          }
          else if (PIC::ThisThread==0) {
            //recieve the checksum
            MPI_Status status;

            MPI_Recv(&cs,1,MPI_UNSIGNED_LONG,node->Thread,0,MPI_GLOBAL_COMMUNICATOR,&status);
          }

          //print the checksum to a file
          if (PIC::ThisThread==0) {
            fprintf(fout,"Corner CheckSum=0x%lx, i=%i, j=%i, k=%i,id=%ld, ncall=%i, line=%i,file=%s \n",cs,i,j,k,node->Temp_ID,ncall,nline,fname);
          }
        }
      }
    }
  }

  //'center' data
  for (cTreeNodeAMR<PIC::Mesh::cDataBlockAMR>* node=PIC::Mesh::mesh->BranchBottomNodeList;node!=NULL;node=node->nextBranchBottomNode) {
    for (k=-_GHOST_CELLS_Z_;k<_BLOCK_CELLS_Z_+_GHOST_CELLS_Z_;k++) {
      for (j=-_GHOST_CELLS_Y_;j<_BLOCK_CELLS_Y_+_GHOST_CELLS_Y_;j++)  {
         for (i=-_GHOST_CELLS_X_;i<_BLOCK_CELLS_X_+_GHOST_CELLS_X_;i++) {
           unsigned long int cs;
           CRC32 CheckSum;
           PIC::Mesh::cDataCenterNode *CenterNode;

           if (node->Thread==PIC::ThisThread) {
             if (node->block!=NULL) {
               CenterNode=node->block->GetCenterNode(_getCenterNodeLocalNumber(i,j,k));
               CheckSum.add(CenterNode->GetAssociatedDataBufferPointer(),PIC::Mesh::cDataCenterNode_static_data::totalAssociatedDataLength);
             }

             cs=CheckSum.checksum();

             if (PIC::ThisThread!=0) {
               //send the checksum to the root
               MPI_Send(&cs,1,MPI_UNSIGNED_LONG,0,0,MPI_GLOBAL_COMMUNICATOR);
             }
           }
           else if (PIC::ThisThread==0) {
             //recieve the checksum
             MPI_Status status;

             MPI_Recv(&cs,1,MPI_UNSIGNED_LONG,node->Thread,0,MPI_GLOBAL_COMMUNICATOR,&status);
           }

           //print the checksum to a file
           if (PIC::ThisThread==0) {
             fprintf(fout,"Center CheckSum=0x%lx, i=%i, j=%i, k=%i,id=%ld, ncall=%i, line=%i,file=%s \n",cs,i,j,k,node->Temp_ID,ncall,nline,fname);
           }
        }
      }
    }
  }

  if (fout!=NULL) {
    fflush(fout);
  }
}


double PIC::Debugger::read_mem_usage() {
  // This function returns the resident set size (RSS) of                                                                                                                             
  // this processor in unit MB.                                                                                                                                                       

  // From wiki:                                                                                                                                                                       
  // RSS is the portion of memory occupied by a process that is                                                                                                                       
  // held in main memory (RAM).                                                                                                                                                       

  double rssMB = 0.0;

  ifstream stat_stream("/proc/self/stat", ios_base::in);

  if (!stat_stream.fail()) {
    // Dummy vars for leading entries in stat that we don't care about                                                                                                                
    string pid, comm, state, ppid, pgrp, session, tty_nr;
    string tpgid, flags, minflt, cminflt, majflt, cmajflt;
    string utime, stime, cutime, cstime, priority, nice;
    string O, itrealvalue, starttime;

    // Two values we want                                                                                                                                                             
    unsigned long vsize;
    unsigned long rss;

    stat_stream >> pid >> comm >> state >> ppid >> pgrp >> session >> tty_nr >>
      tpgid >> flags >> minflt >> cminflt >> majflt >> cmajflt >> utime >>
      stime >> cutime >> cstime >> priority >> nice >> O >> itrealvalue >>
      starttime >> vsize >> rss; // Ignore the rest                                                                                                                                   
    stat_stream.close();

    rssMB = rss*sysconf(_SC_PAGE_SIZE)/1024.0/1024.0;
  }

  return rssMB;
}


#if defined(__linux__)
struct mallinfo PIC::Debugger::MemoryLeakCatch::Baseline;
bool PIC::Debugger::MemoryLeakCatch::Active=false;

void PIC::Debugger::MemoryLeakCatch::SetBaseline() {Baseline=mallinfo();} 

void PIC::Debugger::MemoryLeakCatch::SetActive(bool flag) {
  Active=flag;
  if (Active==true) SetBaseline();
}

void PIC::Debugger::MemoryLeakCatch::Trap(int nline,const char* fname) {
   char msg[500];
   struct mallinfo t=mallinfo();

   sprintf(msg,"The amount of memory allocated with malloc have increased by %e MB (thread=%i,line=%i,file=%s)\n",(t.uordblks-Baseline.uordblks)/1048576.0,PIC::ThisThread,nline,fname);
   printf(msg); //here the memory leack can be intersepted in a debugger
}  

bool PIC::Debugger::MemoryLeakCatch::Test(int nline,const char* fname) {
  bool res=false;

  if (Active==true) {
    struct mallinfo t=mallinfo();

    if (t.uordblks>Baseline.uordblks) {
      Trap(nline,fname);
      SetBaseline();
     
      res=true; 
    }
  }

  return res;
}
#else  //defined(__linux__) 
double PIC::Debugger::MemoryLeakCatch::Baseline=0.0;
bool PIC::Debugger::MemoryLeakCatch::Active=false;

void PIC::Debugger::MemoryLeakCatch::SetBaseline() {Baseline=PIC::Debugger::read_mem_usage();}

void PIC::Debugger::MemoryLeakCatch::SetActive(bool flag) {
  Active=flag;
  if (Active==true) SetBaseline();
}

void PIC::Debugger::MemoryLeakCatch::Trap(int nline,const char* fname) {
   char msg[500];

   sprintf(msg,"The size of the allocated  heap have increased by %e MB (thread=%i,line=%i,file=%s)\n",PIC::Debugger::read_mem_usage()-Baseline,PIC::ThisThread,nline,fname);
   printf(msg); //here the memory leack can be intersepted in a debugger
}

bool PIC::Debugger::MemoryLeakCatch::Test(int nline,const char* fname) {
  bool res=false;

  if (Active==true) {
    if (PIC::Debugger::read_mem_usage()>Baseline) {
      Trap(nline,fname);
      SetBaseline();

      res=true;
    }
  }

  return res;
}
#endif //defined(__linux__)


void PIC::Debugger::check_max_mem_usage(string tag) {
  double memLocal = read_mem_usage();
  double memMax;
  
  MPI_Reduce(&memLocal, &memMax, 1, MPI_DOUBLE, MPI_MAX, 0, MPI_GLOBAL_COMMUNICATOR);
  
  if (PIC::ThisThread==0)
  cout << "$PREFIX: " << tag << " Maximum memory usage = " << memLocal << "Mb(MB?) on rank = " << PIC::ThisThread << endl;
}

void PIC::Debugger::GetMemoryUsageStatus(long int nline,const char *fname,bool ShowUsagePerProcessFlag) {
  double LocalMemoryUsage,GlobalMemoryUsage;
  double *MemoryUsageTable=NULL;

  if (PIC::ThisThread==0) MemoryUsageTable=new double [PIC::nTotalThreads];

  //collect momery usage information
  LocalMemoryUsage=read_mem_usage();

  //gather the memory usage table
  MPI_Gather(&LocalMemoryUsage,1,MPI_DOUBLE,MemoryUsageTable,1,MPI_DOUBLE,0,MPI_GLOBAL_COMMUNICATOR);

  //output the memory usage status
  if (PIC::ThisThread==0) {
    int thread;

    if (ShowUsagePerProcessFlag==true) {
      printf("$PREFIX: Memory Usage Status (file=%s,line=%ld)\nThread\tUsed Memory (MB)\n",fname,nline);

      for (thread=0,GlobalMemoryUsage=0.0;thread<PIC::nTotalThreads;thread++) {
        GlobalMemoryUsage+=MemoryUsageTable[thread];
        printf("$PREFIX: %i\t%e [MB]\n",thread,MemoryUsageTable[thread]);
      }

      printf("$PREFIX: Total=%e [MB], %e [MB per MPI Process]\n",GlobalMemoryUsage,GlobalMemoryUsage/PIC::nTotalThreads);
    }
    else {
      for (thread=0,GlobalMemoryUsage=0.0;thread<PIC::nTotalThreads;thread++) GlobalMemoryUsage+=MemoryUsageTable[thread];

      printf("$PREFIX: Memory Usage Status (file=%s,line=%ld): Total Memory Used=%e [MB], %e [MB per MPI Process]\n",fname,nline,GlobalMemoryUsage,GlobalMemoryUsage/PIC::nTotalThreads);
    }

    delete [] MemoryUsageTable;
  }
}

//=======================================================================================
//verify that the number of particles in the lists is the same as the number of used particles in the buffer

int PIC::Debugger::GetParticleNumberInLists(bool CurrentThreadOnly) {
  cTreeNodeAMR<PIC::Mesh::cDataBlockAMR> *node;
  int ptr,i,j,k,nTotalParticles=0;

  for (node=PIC::Mesh::mesh->BranchBottomNodeList;node!=NULL;node=node->nextBranchBottomNode) if ((node->block!=NULL) && ((CurrentThreadOnly==false)||(node->Thread==PIC::ThisThread)) ) {
    for (k=0;k<_BLOCK_CELLS_Z_;k++) {
      for (j=0;j<_BLOCK_CELLS_Y_;j++) {
        for (i=0;i<_BLOCK_CELLS_X_;i++) {
          ptr=node->block->FirstCellParticleTable[i+_BLOCK_CELLS_X_*(j+_BLOCK_CELLS_Y_*k)];

          while (ptr!=-1) {
            nTotalParticles++;
            ptr=PIC::ParticleBuffer::GetNext(ptr);
          }
        }
      }
    }
  }

  return nTotalParticles;
}


void PIC::Debugger::VerifyTotalParticleNumber(int line,const char* fname,bool CurrentThreadOnly) {
  int nTotalParticles=GetParticleNumberInLists(CurrentThreadOnly);


  if (nTotalParticles!=PIC::ParticleBuffer::GetAllPartNum()) {
    char msg[1000];

    sprintf(msg,"Error: the particle number is inconsistent (particles in the lists: %i, particle buffer: %ld",nTotalParticles,PIC::ParticleBuffer::GetAllPartNum());
    exit(line,fname,msg);
  }
}


//=======================================================================================
//ger check summs of the corner abd center nodes in all blocks excluding the ghost blocks

void PIC::Debugger:: GetBlockAssociatedDataSignature_no_ghost_blocks(long int nline,const char* fname) {
  CRC32 CenterNodeCheckSum,CornerNodeCheckSum;


  //reserve/release the flags
  int periodic_bc_pair_real_block=-1;
  int periodic_bc_pair_ghost_block=-1;

  auto ReleasePeriodicBCFlags = [&] () {
    PIC::Mesh::mesh->rootTree->ReleaseFlag(periodic_bc_pair_real_block);
    PIC::Mesh::mesh->rootTree->ReleaseFlag(periodic_bc_pair_ghost_block);
  };


  auto ReservePeriodicBCFlags = [&] () {
    periodic_bc_pair_real_block=PIC::Mesh::mesh->rootTree->CheckoutFlag();
    periodic_bc_pair_ghost_block=PIC::Mesh::mesh->rootTree->CheckoutFlag();

    if ((periodic_bc_pair_real_block==-1)||(periodic_bc_pair_ghost_block==-1)) exit(__LINE__,__FILE__,"Error: cannot reserve a flag");
  };


  //set the flag
  std::function<void(cTreeNodeAMR<PIC::Mesh::cDataBlockAMR>*)> ResetPeriodicBCFlags;

  ResetPeriodicBCFlags = [&] (cTreeNodeAMR<PIC::Mesh::cDataBlockAMR> *startNode) -> void {
    startNode->SetFlag(false,periodic_bc_pair_real_block);
    startNode->SetFlag(false,periodic_bc_pair_ghost_block);

    int i;
    cTreeNodeAMR<PIC::Mesh::cDataBlockAMR> *downNode;

    for (i=0;i<(1<<DIM);i++) if ((downNode=startNode->downNode[i])!=NULL) {
      ResetPeriodicBCFlags(downNode);
    }

    if (startNode==PIC::Mesh::mesh->rootTree) {
      //loop throught the list of the block pairs used to impose the periodic BC
      int iBlockPair,RealBlockThread,GhostBlockThread;
      cTreeNodeAMR<PIC::Mesh::cDataBlockAMR> *RealBlock,*GhostBlock;

      //loop through all block pairs
      for (iBlockPair=0;iBlockPair<PIC::BC::ExternalBoundary::Periodic::BlockPairTableLength;iBlockPair++) {
        GhostBlock=PIC::BC::ExternalBoundary::Periodic::BlockPairTable[iBlockPair].GhostBlock;
        RealBlock=PIC::BC::ExternalBoundary::Periodic::BlockPairTable[iBlockPair].RealBlock;

        GhostBlock->SetFlag(true,periodic_bc_pair_ghost_block);
        RealBlock->SetFlag(true,periodic_bc_pair_real_block);
      }
    }
  };


  //get the checksum of a blocks
  auto CenterNodeBlockCheckSum = [&] (cTreeNodeAMR<PIC::Mesh::cDataBlockAMR> *node) {
    int i,j,k;
    PIC::Mesh::cDataBlockAMR *block=node->block;

    if (node->Thread!=0) {
      if (PIC::ThisThread==0) {
        MPI_Send(&CenterNodeCheckSum,sizeof(CenterNodeCheckSum),MPI_CHAR,node->Thread,0,MPI_GLOBAL_COMMUNICATOR);
      }
      else if (PIC::ThisThread==node->Thread) {
        MPI_Status status;

        MPI_Recv(&CenterNodeCheckSum,sizeof(CenterNodeCheckSum),MPI_CHAR,0,0,MPI_GLOBAL_COMMUNICATOR,&status);
      }
    }


    if ((node->Thread==PIC::ThisThread)&&(block!=NULL)) {
      for (k=0;k<_BLOCK_CELLS_Z_;k++) for (j=0;j<_BLOCK_CELLS_Y_;j++) for (i=0;i<_BLOCK_CELLS_X_;i++) {
        PIC::Mesh::cDataCenterNode *CenterNode;

        CenterNode=block->GetCenterNode(_getCenterNodeLocalNumber(i,j,k));
        if (CenterNode!=NULL) CenterNodeCheckSum.add(CenterNode->GetAssociatedDataBufferPointer(),PIC::Mesh::cDataCenterNode_static_data::totalAssociatedDataLength);
      }
    }

    if (node->Thread!=0) {
      if (PIC::ThisThread==node->Thread) {
        MPI_Send(&CenterNodeCheckSum,sizeof(CenterNodeCheckSum),MPI_CHAR,0,0,MPI_GLOBAL_COMMUNICATOR);
      }
      else if (PIC::ThisThread==0) {
        MPI_Status status;

        MPI_Recv(&CenterNodeCheckSum,sizeof(CenterNodeCheckSum),MPI_CHAR,node->Thread,0,MPI_GLOBAL_COMMUNICATOR,&status);
      }
    }
  };

  auto CornerNodeBlockCheckSum = [&] (cTreeNodeAMR<PIC::Mesh::cDataBlockAMR> *node) {
    int i,j,k;
    PIC::Mesh::cDataBlockAMR *block=node->block;

    if (node->Thread!=0) {
      if (PIC::ThisThread==0) {
        MPI_Send(&CornerNodeCheckSum,sizeof(CornerNodeCheckSum),MPI_CHAR,node->Thread,0,MPI_GLOBAL_COMMUNICATOR);
      }
      else if (PIC::ThisThread==node->Thread) {
        MPI_Status status;

        MPI_Recv(&CornerNodeCheckSum,sizeof(CornerNodeCheckSum),MPI_CHAR,0,0,MPI_GLOBAL_COMMUNICATOR,&status);
      }
    }


    if ((node->Thread==PIC::ThisThread)&&(block!=NULL)) {
      for (k=0;k<_BLOCK_CELLS_Z_+1;k++) for (j=0;j<_BLOCK_CELLS_Y_+1;j++) for (i=0;i<_BLOCK_CELLS_X_+1;i++) {
        PIC::Mesh::cDataCornerNode *CornerNode;

        CornerNode=block->GetCornerNode(_getCornerNodeLocalNumber(i,j,k));
        if (CornerNode!=NULL) CornerNodeCheckSum.add(CornerNode->GetAssociatedDataBufferPointer(),PIC::Mesh::cDataCornerNode_static_data::totalAssociatedDataLength);
      }
    }

    if (node->Thread!=0) {
      if (PIC::ThisThread==node->Thread)  {
        MPI_Send(&CornerNodeCheckSum,sizeof(CornerNodeCheckSum),MPI_CHAR,0,0,MPI_GLOBAL_COMMUNICATOR);
      }
      else if (PIC::ThisThread==0) {
        MPI_Status status;

        MPI_Recv(&CornerNodeCheckSum,sizeof(CornerNodeCheckSum),MPI_CHAR,node->Thread,0,MPI_GLOBAL_COMMUNICATOR,&status);
      }
    }
  };




  //loop through all blocks
  ReservePeriodicBCFlags();
  ResetPeriodicBCFlags(PIC::Mesh::mesh->rootTree);


  for (cTreeNodeAMR<PIC::Mesh::cDataBlockAMR>* node=PIC::Mesh::mesh->BranchBottomNodeList;node!=NULL;node=node->nextBranchBottomNode) {
    if (node->TestFlag(periodic_bc_pair_ghost_block)==false) {
      CenterNodeBlockCheckSum(node);
      CornerNodeBlockCheckSum(node);
    }
  }


  ReleasePeriodicBCFlags();


  //output the checksum
  if (PIC::ThisThread==0) {
    char msg[1000];

    static int cnt=0;

    sprintf(msg,"CenterNode CheckSum (%s@%ld, cnt=%i)",fname,nline,cnt);
    CenterNodeCheckSum.PrintChecksumSingleThread(msg);

    sprintf(msg,"CornerNode CheckSum (%s@%ld, cnt=%i)",fname,nline,cnt);
    CornerNodeCheckSum.PrintChecksumSingleThread(msg);

    cnt++;
  }
}

//=======================================================================================================================================
//order particle lists
void PIC::Debugger::OrderParticleList(long int &first_particle) {
  long int ptr=first_particle;

  class cLocalParticleData {
  public:
    long int ptr;
    unsigned long int checksum;

    bool operator < (const cLocalParticleData& __y) const {return (checksum < __y.checksum);}
  };

  list <cLocalParticleData> ParticleData;
  cLocalParticleData p_data;

  CRC32 p_checksum;
  PIC::ParticleBuffer::byte ParticleInternalData[PIC::ParticleBuffer::ParticleDataLength];
  PIC::ParticleBuffer::byte *p_data_ptr;

  if (first_particle==-1) return;

  for (int i=0;i<PIC::ParticleBuffer::ParticleDataLength;i++) ParticleInternalData[i]=0;

  //create the list
  while (ptr!=-1) {
    p_data_ptr=PIC::ParticleBuffer::GetParticleDataPointer(ptr);
    p_checksum.clear();


    PIC::ParticleBuffer::CloneParticle(ParticleInternalData,p_data_ptr);
    p_checksum.add(ParticleInternalData,PIC::ParticleBuffer::ParticleDataLength);


    p_data.ptr=ptr;
    p_data.checksum=p_checksum.crc_accum;

    ParticleData.push_front(p_data);
    ptr=PIC::ParticleBuffer::GetNext(ptr);
  }

  //sort the list
  ParticleData.sort();

  //create the ordered particle list
  first_particle=-1;

  for (list <cLocalParticleData>::iterator it=ParticleData.begin();it!=ParticleData.end();it++) {
    ptr=it->ptr;

    PIC::ParticleBuffer::SetNext(first_particle,ptr);
    PIC::ParticleBuffer::SetPrev(-1,ptr);

    if (first_particle>=0) PIC::ParticleBuffer::SetPrev(ptr,first_particle);

    first_particle=ptr;
  }
}


void PIC::Debugger::OrderParticleLists() {
  std::function<void(cTreeNodeAMR<PIC::Mesh::cDataBlockAMR>*)> ProcessBlock;

  ProcessBlock=[&] (cTreeNodeAMR<PIC::Mesh::cDataBlockAMR> *Node) -> void {
    if (Node->lastBranchFlag()==_BOTTOM_BRANCH_TREE_) {
      PIC::Mesh::cDataBlockAMR *block=Node->block;

      if (block!=NULL) {
         for (int k=0;k<_BLOCK_CELLS_Z_;k++) {
           for (int j=0;j<_BLOCK_CELLS_Y_;j++) {
             for (int i=0;i<_BLOCK_CELLS_X_;i++) {
               if (block->FirstCellParticleTable[i+_BLOCK_CELLS_X_*(j+_BLOCK_CELLS_Y_*k)]!=-1) {
                 OrderParticleList(block->FirstCellParticleTable[i+_BLOCK_CELLS_X_*(j+_BLOCK_CELLS_Y_*k)]);
               }
             }
           }
         }
      }
    }
    else {
      //add daugher blocks
      cTreeNodeAMR<PIC::Mesh::cDataBlockAMR>  *downNode;

      for (int i=0;i<(1<<DIM);i++) if ((downNode=Node->downNode[i])!=NULL) ProcessBlock(downNode);
    }
  };

  ProcessBlock(PIC::Mesh::mesh->rootTree);
}













<|MERGE_RESOLUTION|>--- conflicted
+++ resolved
@@ -627,30 +627,11 @@
 
   static int CallCounter=0;
 
-<<<<<<< HEAD
-  for (cTreeNodeAMR<PIC::Mesh::cDataBlockAMR>* node=PIC::Mesh::mesh.BranchBottomNodeList;node!=NULL;node=node->nextBranchBottomNode) {
-=======
   for (cTreeNodeAMR<PIC::Mesh::cDataBlockAMR>* node=PIC::Mesh::mesh->BranchBottomNodeList;node!=NULL;node=node->nextBranchBottomNode) {
->>>>>>> 5f83a85e
     if (node->block!=NULL) for (k=0;k<_BLOCK_CELLS_Z_;k++) for (j=0;j<_BLOCK_CELLS_Y_;j++) for (i=0;i<_BLOCK_CELLS_X_;i++) {
        ptr=node->block->FirstCellParticleTable[i+_BLOCK_CELLS_X_*(j+_BLOCK_CELLS_Y_*k)];
 
        while (ptr!=-1) {
-<<<<<<< HEAD
-         PIC::ParticleBuffer::GetParticleSignature(ptr,&Checksum); 
-         ptr=PIC::ParticleBuffer::GetNext(ptr);
-       }
-
-   
-       #if _COMPILATION_MODE_ == _COMPILATION_MODE__HYBRID_
-       PIC::Mesh::cDataBlockAMR::cTempParticleMovingListMultiThreadTable* ThreadTempParticleMovingData=node->block->GetTempParticleMovingListMultiThreadTable(omp_get_thread_num(),i,j,k);
-     
-       ptr=ThreadTempParticleMovingData->first;
-       #else
-       ptr=node->block->tempParticleMovingListTable[i+_BLOCK_CELLS_X_*(j+_BLOCK_CELLS_Y_*k)]; 
-       #endif
-
-=======
          PIC::ParticleBuffer::GetParticleSignature(ptr,&Checksum);
          ptr=PIC::ParticleBuffer::GetNext(ptr);
        }
@@ -664,7 +645,6 @@
        #endif
 
 
->>>>>>> 5f83a85e
        while (ptr!=-1) {
          PIC::ParticleBuffer::GetParticleSignature(ptr,&Checksum);
          ptr=PIC::ParticleBuffer::GetNext(ptr);
