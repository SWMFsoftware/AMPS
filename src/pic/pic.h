--- conflicted
+++ resolved
@@ -1644,11 +1644,6 @@
       long int ptr;
     };
 
-<<<<<<< HEAD
-    //output checksum of the particle buffer
-    void PrintBufferChecksum(int nline,const char* fname); 
-
-=======
     //create a 'global' particle table 
     void CreateParticleTable();
     //the particle number in a cell
@@ -1658,7 +1653,6 @@
     //the particle table
     extern _TARGET_DEVICE_ _CUDA_MANAGED_ cParticleTable *ParticlePopulationTable;
       
->>>>>>> 5f83a85e
     //Request additional data for a particle
     void RequestDataStorage(long int &offset,int TotalDataLength);
 
@@ -1707,13 +1701,8 @@
     #define _PIC_INIT_PARTICLE_MODE__MOVE_      1
 
     typedef void (*fUserInitParticle)(byte*);
-<<<<<<< HEAD
-
     int InitiateParticle(double *x,double *v,double* WeightCorrectionFactor,int *spec,byte* ParticleData,int InitMode,void *node,fUserInitParticle=NULL);
-=======
-    int InitiateParticle(double *x,double *v,double* WeightCorrectionFactor,int *spec,byte* ParticleData,int InitMode,void *node,fUserInitParticle=NULL);
-
->>>>>>> 5f83a85e
+
 
 
     // Operations related to species ID
@@ -2364,14 +2353,9 @@
     class cDataCenterNode;
     class cDataCornerNode;
 
-<<<<<<< HEAD
-    //return the total number of allocated cells in the entire domain 
-    int GetAllocatedCellTotalNumber();
-=======
     //allocate mesh 
     _TARGET_GLOBAL_
     void AllocateMesh();
->>>>>>> 5f83a85e
 
     //get the AMR tree signature
     unsigned int GetMeshTreeSignature(void *startNode,int nline,const char* fname);
@@ -4871,11 +4855,7 @@
     unsigned long int GetParticlePopulationStateVectorSignature(int offset,int length,long int nline,const char* fname,FILE *fout=NULL);
     unsigned long int GetParticlePopulationLocationSignature(long int nline,const char* fname,FILE *fout=NULL);
     unsigned long int GetParticlePopulationVelocitySignature(long int nline,const char* fname,FILE *fout=NULL);
-<<<<<<< HEAD
-    unsigned long int GetParticlePopulationSignatureAll(long int nline,const char* fname); 
-=======
     unsigned long int GetParticlePopulationSignatureAll(long int nline,const char* fname);
->>>>>>> 5f83a85e
 
     //get signature of a data buffer
     template <typename  T>
@@ -5064,15 +5044,9 @@
 
       void Add(cStencilGeneric *t) {
         int i,j;
-<<<<<<< HEAD
-        bool flag; 
-        T* el; 
-  
-=======
         bool flag;
         T* el;
 
->>>>>>> 5f83a85e
         for (i=0;i<t->Length;i++) {
           el=t->cell[i];
 
@@ -5086,11 +5060,7 @@
             AddCell(t->Weight[i],el,t->LocalCellID[i]);
           }
         }
-<<<<<<< HEAD
-      } 
-=======
-      }
->>>>>>> 5f83a85e
+      }
     };
 
     //corner based interpolation routines
@@ -6337,13 +6307,9 @@
     typedef bool (*fPrepopulateCellCondition)(int,int,int,cTreeNodeAMR<PIC::Mesh::cDataBlockAMR>*);
 
     //constant number density
-<<<<<<< HEAD
-    long int PrepopulateDomain(int spec,double NumberDensity,double *Velocity,double Temperature,PIC::ParticleBuffer::fUserInitParticle=NULL);
-=======
     long int PrepopulateDomain(int spec,double NumberDensity,double *Velocity,double Temperature,fPrepopulateCellCondition,PIC::ParticleBuffer::fUserInitParticle=NULL);
     long int PrepopulateDomain(int spec,double NumberDensity,double *Velocity,double Temperature,PIC::ParticleBuffer::fUserInitParticle=NULL);
 
->>>>>>> 5f83a85e
     // put a single particle (for each thread)
     long int PutParticle(int spec, double *x, double *v);
   }
