--- conflicted
+++ resolved
@@ -132,9 +132,6 @@
   #ifndef __CUDA_ARCH__  
   PrintErrorLog(str);
 
-<<<<<<< HEAD
-  MPI_Abort(MPI_COMM_WORLD,t2);
-=======
   switch (_GENERIC_EXIT_FUNCTION_MODE_) {
   case  _GENERIC_EXIT_FUNCTION__MPI_ABORT_: 
     MPI_Abort(MPI_COMM_WORLD,t2);
@@ -144,7 +141,6 @@
   }
   #endif
 
->>>>>>> 5f83a85e
   exit(0);
 }
 
