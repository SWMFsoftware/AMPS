--- conflicted
+++ resolved
@@ -448,11 +448,7 @@
   int SourceProcessID,iInjectionFaceNASTRAN;
   char tempParticleData[PIC::ParticleBuffer::ParticleDataLength];
 
-<<<<<<< HEAD
-  for (int ii=0;ii<PIC::ParticleBuffer::ParticleDataLength;ii++) tempParticleData[ii]=0;
-=======
   for (int ii=0;ii<PIC::ParticleBuffer::ParticleDataLength;ii++) tempParticleData[ii]=0;  
->>>>>>> 5f83a85e
 
   double totalProductionRate=Comet::GetTotalProductionRateBjornNASTRAN(spec)+Comet::GetTotalProductionRateUniformNASTRAN(spec)+Comet::GetTotalProductionRateJetNASTRAN(spec);
 
@@ -647,11 +643,7 @@
 
      char tempParticleData[PIC::ParticleBuffer::ParticleDataLength];
 
-<<<<<<< HEAD
-     for (int ii=0;ii<PIC::ParticleBuffer::ParticleDataLength;ii++) tempParticleData[ii]=0;
-=======
      for (int ii=0;ii<PIC::ParticleBuffer::ParticleDataLength;ii++) tempParticleData[ii]=0; 
->>>>>>> 5f83a85e
 
      //generate a particle                                                                                             
      PIC::ParticleBuffer::SetI(spec,(PIC::ParticleBuffer::byte*)tempParticleData);
@@ -724,10 +716,7 @@
     newParticle=PIC::ParticleBuffer::GetNewParticle();
     newParticleData=PIC::ParticleBuffer::GetParticleDataPointer(newParticle);
     //memcpy((void*)newParticleData,(void*)tempParticleData,PIC::ParticleBuffer::ParticleDataLength);
-<<<<<<< HEAD
-=======
     
->>>>>>> 5f83a85e
 
     PIC::ParticleBuffer::CloneParticle(newParticleData,(PIC::ParticleBuffer::byte*)tempParticleData);
 
@@ -908,10 +897,7 @@
 
   for (int ii=0;ii<PIC::ParticleBuffer::ParticleDataLength;ii++) tempParticleData[ii]=0;
 
-<<<<<<< HEAD
-=======
-
->>>>>>> 5f83a85e
+
   PIC::ParticleBuffer::SetI(spec,(PIC::ParticleBuffer::byte*)tempParticleData);
 
   //to satisfy the compiler and fit the while structure                                                             
@@ -974,10 +960,6 @@
     newParticleData=PIC::ParticleBuffer::GetParticleDataPointer(newParticle);
     //memcpy((void*)newParticleData,(void*)tempParticleData,PIC::ParticleBuffer::ParticleDataLength);
 
-<<<<<<< HEAD
-    PIC::ParticleBuffer::CloneParticle(newParticleData,(PIC::ParticleBuffer::byte*)tempParticleData);
-=======
->>>>>>> 5f83a85e
 
     PIC::ParticleBuffer::CloneParticle(newParticleData,(PIC::ParticleBuffer::byte*)tempParticleData);
     threadInjectedParticles[thisThreadOpenMP]++;
@@ -2367,10 +2349,7 @@
   char tempParticleData[PIC::ParticleBuffer::ParticleDataLength];
 
   for (int ii=0;ii<PIC::ParticleBuffer::ParticleDataLength;ii++) tempParticleData[ii]=0;
-<<<<<<< HEAD
-=======
-
->>>>>>> 5f83a85e
+
   PIC::ParticleBuffer::SetParticleAllocated((PIC::ParticleBuffer::byte*)tempParticleData);
 
   //copy the state of the initial parent particle into the new-daugher particle (just in case....)
